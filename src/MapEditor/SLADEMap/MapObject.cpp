--- conflicted
+++ resolved
@@ -150,26 +150,20 @@
 	}
 }
 
-<<<<<<< HEAD
+// -----------------------------------------------------------------------------
+// Returns true if the object has a property matching [key]
+// -----------------------------------------------------------------------------
+bool MapObject::hasProp(const string& key)
+{
+	if (properties_.propertyExists(key))
+		return properties_[key].hasValue();
+
+	return false;
+}
+
 // -----------------------------------------------------------------------------
 // Returns the value of the boolean property matching [key]
 // -----------------------------------------------------------------------------
-=======
-/* MapObject::hasProp
- * Returns true if the object has a property matching [key]
- *******************************************************************/
-bool MapObject::hasProp(const string& key)
-{
-	if (properties.propertyExists(key))
-		return properties[key].hasValue();
-
-	return false;
-}
-
-/* MapObject::boolProperty
- * Returns the value of the boolean property matching [key]
- *******************************************************************/
->>>>>>> 98e21a53
 bool MapObject::boolProperty(const string& key)
 {
 	// If the property exists already, return it
