#pragma once

class TextEditorCtrl;
class TextLanguage;

class Lexer
{
public:
	Lexer();
	virtual ~Lexer() = default;

	enum Style
	{
		Default      = wxSTC_STYLE_DEFAULT,
		Comment      = wxSTC_C_COMMENT,
		CommentDoc   = wxSTC_C_COMMENTDOC,
		String       = wxSTC_C_STRING,
		Char         = wxSTC_C_CHARACTER,
		Number       = wxSTC_C_NUMBER,
		Operator     = wxSTC_C_OPERATOR,
		Preprocessor = wxSTC_C_PREPROCESSOR,

		// Words
		Keyword  = wxSTC_C_WORD,
		Function = wxSTC_C_WORD2,
		Constant = wxSTC_C_GLOBALCLASS,
		Type     = wxSTC_C_IDENTIFIER,
		Property = wxSTC_C_UUID,
	};

	virtual void loadLanguage(TextLanguage* language);

<<<<<<< HEAD
	virtual bool doStyling(TextEditorCtrl* editor, int start, int end);
	virtual void addWord(const string& word, int style);
	virtual void clearWords() { word_list_.clear(); }
=======
	virtual bool	doStyling(TextEditorCtrl* editor, int start, int end);
	virtual void	addWord(string word, int style);
	virtual void	clearWords() { word_list_.clear(); }
	virtual void    resetLineInfo() { lines_.clear(); }
>>>>>>> dccccc89

	void setWordChars(const string& chars);
	void setOperatorChars(const string& chars);

	void updateFolding(TextEditorCtrl* editor, int line_start);
	void foldComments(bool fold) { fold_comments_ = fold; }
	void foldPreprocessor(bool fold) { fold_preprocessor_ = fold; }

	virtual bool isFunction(TextEditorCtrl* editor, int start_pos, int end_pos);

protected:
	enum class State
	{
		Unknown,
		Word,
		Comment,
		String,
		Char,
		Number,
		Operator,
		Whitespace,
	};

	vector<unsigned char> word_chars_;
	vector<unsigned char> operator_chars_;
	vector<unsigned char> whitespace_chars_;
	TextLanguage*         language_ = nullptr;
	wxRegEx               re_int1_;
	wxRegEx               re_int2_;
	wxRegEx               re_int3_;
	wxRegEx               re_float_;
	bool                  fold_comments_ = false;
	bool                  fold_preprocessor_ = false;
	char                  preprocessor_char_;
	int                   curr_comment_idx_ = -1;

	struct WLIndex
	{
		char style;
		WLIndex() : style(0) {}
	};
	std::map<string, WLIndex> word_list_;

	struct LineInfo
	{
		int  comment_idx;
		int  fold_increment;
		bool has_word;
		LineInfo() : comment_idx{ -1 }, fold_increment{ 0 }, has_word{ false } {}
	};
	std::map<int, LineInfo> lines_;

	struct LexerState
	{
		int             position;
		int             end;
		int             line;
		State           state;
		size_t          length;
		int             fold_increment;
		bool            has_word;
		TextEditorCtrl* editor;
	};
	bool processUnknown(LexerState& state);
	bool processComment(LexerState& state);
	bool processWord(LexerState& state);
	bool processString(LexerState& state);
	bool processChar(LexerState& state);
	bool processOperator(LexerState& state);
	bool processWhitespace(LexerState& state);

	virtual void styleWord(LexerState& state, string word);
	bool         checkToken(LexerState& state, int pos, string& token) const;
	bool         checkToken(LexerState& state, int pos, vector<string>& tokens, int* found_idx = nullptr) const;
};

class ZScriptLexer : public Lexer
{
public:
	ZScriptLexer()          = default;
	virtual ~ZScriptLexer() = default;

protected:
	void addWord(const string& word, int style) override;
	void styleWord(LexerState& state, string word) override;
	void clearWords() override;
	bool isFunction(TextEditorCtrl* editor, int start_pos, int end_pos) override;

private:
	vector<string> functions_;
};<|MERGE_RESOLUTION|>--- conflicted
+++ resolved
@@ -30,16 +30,10 @@
 
 	virtual void loadLanguage(TextLanguage* language);
 
-<<<<<<< HEAD
 	virtual bool doStyling(TextEditorCtrl* editor, int start, int end);
 	virtual void addWord(const string& word, int style);
 	virtual void clearWords() { word_list_.clear(); }
-=======
-	virtual bool	doStyling(TextEditorCtrl* editor, int start, int end);
-	virtual void	addWord(string word, int style);
-	virtual void	clearWords() { word_list_.clear(); }
-	virtual void    resetLineInfo() { lines_.clear(); }
->>>>>>> dccccc89
+	virtual void resetLineInfo() { lines_.clear(); }
 
 	void setWordChars(const string& chars);
 	void setOperatorChars(const string& chars);
