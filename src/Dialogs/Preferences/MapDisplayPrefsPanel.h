#pragma once

#include "PrefsPanelBase.h"
#include "UI/Controls/STabCtrl.h"

class STabCtrl;
class MapDisplayPrefsPanel : public PrefsPanelBase
{
public:
	MapDisplayPrefsPanel(wxWindow* parent);
	~MapDisplayPrefsPanel();

	void setupGeneralTab();
	void setupVerticesTab();
	void setupLinesTab();
	void setupThingsTab();
	void setupFlatsTab();
	void init() override;
	void applyPreferences() override;

	string pageTitle() override { return "Map Editor Display Settings"; }

private:
<<<<<<< HEAD
	TabControl* stc_pages_;

	wxCheckBox* cb_grid_dashed_;
	wxChoice*   choice_grid_64_;
	wxCheckBox* cb_animate_hilight_;
	wxCheckBox* cb_animate_selection_;
	wxCheckBox* cb_animate_tagged_;
	wxChoice*   choice_crosshair_;
	wxCheckBox* cb_action_lines_;
	wxCheckBox* cb_show_help_;
	wxChoice*   choice_tex_filter_;

	wxSlider*   slider_vertex_size_;
	wxCheckBox* cb_vertex_round_;
	wxChoice*   choice_vertices_always_;

	wxSlider*   slider_line_width_;
	wxCheckBox* cb_line_smooth_;
	wxCheckBox* cb_line_tabs_always_;
	wxCheckBox* cb_line_fade_;

	wxChoice*   choice_thing_drawtype_;
	wxChoice*   choice_things_always_;
	wxCheckBox* cb_thing_force_dir_;
	wxCheckBox* cb_thing_overlay_square_;
	wxCheckBox* cb_thing_arrow_colour_;
	wxSlider*   slider_thing_shadow_;
	wxSlider*   slider_thing_arrow_alpha_;
	wxCheckBox* cb_use_zeth_icons_;
	wxSlider*   slider_halo_width_;

	wxSlider*   slider_flat_brightness_;
	wxCheckBox* cb_flat_ignore_light_;
	wxCheckBox* cb_sector_hilight_fill_;
	wxCheckBox* cb_flat_fade_;
	wxCheckBox* cb_sector_selected_fill_;
=======
	TabControl*	stc_pages_;

	wxCheckBox*	cb_grid_dashed_;
	wxChoice*	choice_grid_64_;
	wxCheckBox* cb_grid_show_origin_;
	wxCheckBox*	cb_animate_hilight_;
	wxCheckBox*	cb_animate_selection_;
	wxCheckBox*	cb_animate_tagged_;
	wxChoice*	choice_crosshair_;
	wxCheckBox*	cb_action_lines_;
	wxCheckBox*	cb_show_help_;
	wxChoice*	choice_tex_filter_;

	wxSlider*	slider_vertex_size_;
	wxCheckBox*	cb_vertex_round_;
	wxChoice*	choice_vertices_always_;

	wxSlider*	slider_line_width_;
	wxCheckBox*	cb_line_smooth_;
	wxCheckBox*	cb_line_tabs_always_;
	wxCheckBox*	cb_line_fade_;

	wxChoice*	choice_thing_drawtype_;
	wxChoice*	choice_things_always_;
	wxCheckBox*	cb_thing_force_dir_;
	wxCheckBox*	cb_thing_overlay_square_;
	wxCheckBox*	cb_thing_arrow_colour_;
	wxSlider*	slider_thing_shadow_;
	wxSlider*	slider_thing_arrow_alpha_;
	wxCheckBox*	cb_use_zeth_icons_;
	wxSlider*	slider_halo_width_;

	wxSlider*	slider_flat_brightness_;
	wxCheckBox*	cb_flat_ignore_light_;
	wxCheckBox*	cb_sector_hilight_fill_;
	wxCheckBox*	cb_flat_fade_;
	wxCheckBox*	cb_sector_selected_fill_;
>>>>>>> 2fd4af01
};<|MERGE_RESOLUTION|>--- conflicted
+++ resolved
@@ -21,11 +21,11 @@
 	string pageTitle() override { return "Map Editor Display Settings"; }
 
 private:
-<<<<<<< HEAD
 	TabControl* stc_pages_;
 
 	wxCheckBox* cb_grid_dashed_;
 	wxChoice*   choice_grid_64_;
+	wxCheckBox* cb_grid_show_origin_;
 	wxCheckBox* cb_animate_hilight_;
 	wxCheckBox* cb_animate_selection_;
 	wxCheckBox* cb_animate_tagged_;
@@ -58,43 +58,4 @@
 	wxCheckBox* cb_sector_hilight_fill_;
 	wxCheckBox* cb_flat_fade_;
 	wxCheckBox* cb_sector_selected_fill_;
-=======
-	TabControl*	stc_pages_;
-
-	wxCheckBox*	cb_grid_dashed_;
-	wxChoice*	choice_grid_64_;
-	wxCheckBox* cb_grid_show_origin_;
-	wxCheckBox*	cb_animate_hilight_;
-	wxCheckBox*	cb_animate_selection_;
-	wxCheckBox*	cb_animate_tagged_;
-	wxChoice*	choice_crosshair_;
-	wxCheckBox*	cb_action_lines_;
-	wxCheckBox*	cb_show_help_;
-	wxChoice*	choice_tex_filter_;
-
-	wxSlider*	slider_vertex_size_;
-	wxCheckBox*	cb_vertex_round_;
-	wxChoice*	choice_vertices_always_;
-
-	wxSlider*	slider_line_width_;
-	wxCheckBox*	cb_line_smooth_;
-	wxCheckBox*	cb_line_tabs_always_;
-	wxCheckBox*	cb_line_fade_;
-
-	wxChoice*	choice_thing_drawtype_;
-	wxChoice*	choice_things_always_;
-	wxCheckBox*	cb_thing_force_dir_;
-	wxCheckBox*	cb_thing_overlay_square_;
-	wxCheckBox*	cb_thing_arrow_colour_;
-	wxSlider*	slider_thing_shadow_;
-	wxSlider*	slider_thing_arrow_alpha_;
-	wxCheckBox*	cb_use_zeth_icons_;
-	wxSlider*	slider_halo_width_;
-
-	wxSlider*	slider_flat_brightness_;
-	wxCheckBox*	cb_flat_ignore_light_;
-	wxCheckBox*	cb_sector_hilight_fill_;
-	wxCheckBox*	cb_flat_fade_;
-	wxCheckBox*	cb_sector_selected_fill_;
->>>>>>> 2fd4af01
 };