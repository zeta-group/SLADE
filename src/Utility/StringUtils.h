#pragma once

class ArchiveEntry;

namespace StringUtils
{
	// Static common strings
	static string	FULLSTOP = ".";
	static string	COMMA = ",";
	static string	COLON = ":";
	static string	SEMICOLON = ";";
	static string	SLASH_FORWARD = "/";
	static string	SLASH_BACK = "\\";
	static string	QUOTE_SINGLE = "'";
	static string	QUOTE_DOUBLE = "\"";
	static string	CARET = "^";
	static string	ESCAPED_QUOTE_DOUBLE = "\\\"";
	static string	ESCAPED_SLASH_BACK = "\\\\";
	static string	CURLYBRACE_OPEN = "{";
	static string	CURLYBRACE_CLOSE = "}";

	string	escapedString(const string& str, bool swap_backslash = false);

	void	processIncludes(string filename, string& out);
	void	processIncludes(ArchiveEntry* entry, string& out, bool use_res = true);

<<<<<<< HEAD
	void		replace(string& str, const string& from, const string& to);
	inline void	makeLower(string& str) { transform(str.begin(), str.end(), str.begin(), ::tolower); }
	inline void	makeUpper(string& str) { transform(str.begin(), str.end(), str.begin(), ::toupper); }
	string		asLower(string str);
	string		asUpper(string str);
=======
	bool	isInteger(const string& str, bool allow_hex = true);
	bool	isHex(const string& str);
	bool	isFloat(const string& str);
>>>>>>> c1bc2be3
}<|MERGE_RESOLUTION|>--- conflicted
+++ resolved
@@ -18,21 +18,30 @@
 	static string	ESCAPED_SLASH_BACK = "\\\\";
 	static string	CURLYBRACE_OPEN = "{";
 	static string	CURLYBRACE_CLOSE = "}";
+	static string	WHITESPACE_CHARACTERS = " \t\n\r\f\v";
 
 	string	escapedString(const string& str, bool swap_backslash = false);
 
 	void	processIncludes(string filename, string& out);
 	void	processIncludes(ArchiveEntry* entry, string& out, bool use_res = true);
 
-<<<<<<< HEAD
-	void		replace(string& str, const string& from, const string& to);
-	inline void	makeLower(string& str) { transform(str.begin(), str.end(), str.begin(), ::tolower); }
-	inline void	makeUpper(string& str) { transform(str.begin(), str.end(), str.begin(), ::toupper); }
-	string		asLower(string str);
-	string		asUpper(string str);
-=======
 	bool	isInteger(const string& str, bool allow_hex = true);
 	bool	isHex(const string& str);
 	bool	isFloat(const string& str);
->>>>>>> c1bc2be3
+
+	bool	startsWith(const string& str, const string& check);
+
+	void	replace(string& str, const string& from, const string& to);
+
+	inline void		lower(string& str) { transform(str.begin(), str.end(), str.begin(), ::tolower); }
+	inline void		upper(string& str) { transform(str.begin(), str.end(), str.begin(), ::toupper); }
+	inline string	lowerCopy(const string& str) { auto s = str; lower(s); return s; }
+	inline string	upperCopy(const string& str) { auto s = str; upper(s); return s; }
+
+	void			ltrim(string& str);
+	void			rtrim(string& str);
+	inline void		trim(string& str) { ltrim(str); rtrim(str); }
+	inline string	ltrimCopy(const string& str) { auto s = str; ltrim(s); return s; }
+	inline string	rtrimCopy(const string& str) { auto s = str; rtrim(s); return s; }
+	inline string	trimCopy(const string& str) { auto s = str; trim(s); return s; }
 }