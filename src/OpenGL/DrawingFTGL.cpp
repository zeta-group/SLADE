
// -----------------------------------------------------------------------------
// SLADE - It's a Doom Editor
// Copyright(C) 2008 - 2019 Simon Judd
//
// Email:       sirjuddington@gmail.com
// Web:         http://slade.mancubus.net
// Filename:    DrawingFTGL.cpp
// Description: FTGL implementation of OpenGL text drawing functions
//
// This program is free software; you can redistribute it and/or modify it
// under the terms of the GNU General Public License as published by the Free
// Software Foundation; either version 2 of the License, or (at your option)
// any later version.
//
// This program is distributed in the hope that it will be useful, but WITHOUT
// ANY WARRANTY; without even the implied warranty of MERCHANTABILITY or
// FITNESS FOR A PARTICULAR PURPOSE. See the GNU General Public License for
// more details.
//
// You should have received a copy of the GNU General Public License along with
// this program; if not, write to the Free Software Foundation, Inc.,
// 51 Franklin Street, Fifth Floor, Boston, MA  02110 - 1301, USA.
// -----------------------------------------------------------------------------


// -----------------------------------------------------------------------------
//
// Includes
//
// -----------------------------------------------------------------------------
#include "Main.h"
#ifndef USE_SFML_RENDERWINDOW
#include "Archive/ArchiveEntry.h"
#include "Archive/ArchiveManager.h"
#include "Drawing.h"
#include "MapEditor/UI/MapCanvas.h"
#include "Utility/MathStuff.h"
#include <FTGL/ftgl.h>

// -----------------------------------------------------------------------------
//
// Variables
//
// -----------------------------------------------------------------------------
namespace Drawing
{
FTFont* font_normal        = nullptr;
FTFont* font_condensed     = nullptr;
FTFont* font_bold          = nullptr;
FTFont* font_boldcondensed = nullptr;
FTFont* font_mono          = nullptr;
FTFont* font_small         = nullptr;
} // namespace Drawing


// -----------------------------------------------------------------------------
//
// External Variables
//
// -----------------------------------------------------------------------------
namespace Drawing
{
extern double  text_outline_width;
extern ColRGBA text_outline_colour;
} // namespace Drawing
EXTERN_CVAR(Int, gl_font_size)


// -----------------------------------------------------------------------------
//
// Drawing Namespace Functions
//
// -----------------------------------------------------------------------------
namespace Drawing
{
// -----------------------------------------------------------------------------
// Loads all needed fonts for rendering. Non-SFML implementation
// -----------------------------------------------------------------------------
int initFonts()
{
	// --- Load general fonts ---
	int ret = 0;

	if (font_normal)
	{
		delete font_normal;
		font_normal = nullptr;
	}
	if (font_condensed)
	{
		delete font_condensed;
		font_condensed = nullptr;
	}
	if (font_bold)
	{
		delete font_bold;
		font_bold = nullptr;
	}
	if (font_boldcondensed)
	{
		delete font_boldcondensed;
		font_boldcondensed = nullptr;
	}
	if (font_mono)
	{
		delete font_mono;
		font_mono = nullptr;
	}
	if (font_small)
	{
		delete font_small;
		font_small = nullptr;
	}

	// Normal
	auto entry = App::archiveManager().programResourceArchive()->entryAtPath("fonts/dejavu_sans.ttf");
	if (entry)
	{
		font_normal = new FTTextureFont(entry->rawData(), entry->size());
		font_normal->FaceSize(UI::scalePx(gl_font_size));

		// Check it loaded ok
		if (font_normal->Error())
		{
			delete font_normal;
			font_normal = nullptr;
		}
		else
			++ret;
	}

	// Condensed
	entry = App::archiveManager().programResourceArchive()->entryAtPath("fonts/dejavu_sans_c.ttf");
	if (entry)
	{
		font_condensed = new FTTextureFont(entry->rawData(), entry->size());
		font_condensed->FaceSize(UI::scalePx(gl_font_size));

		// Check it loaded ok
		if (font_condensed->Error())
		{
			delete font_condensed;
			font_condensed = nullptr;
		}
		else
			++ret;
	}

	// Bold
	entry = App::archiveManager().programResourceArchive()->entryAtPath("fonts/dejavu_sans_b.ttf");
	if (entry)
	{
		font_bold = new FTTextureFont(entry->rawData(), entry->size());
		font_bold->FaceSize(UI::scalePx(gl_font_size));

		// Check it loaded ok
		if (font_bold->Error())
		{
			delete font_bold;
			font_bold = nullptr;
		}
		else
			++ret;
	}

	// Condensed bold
	entry = App::archiveManager().programResourceArchive()->entryAtPath("fonts/dejavu_sans_cb.ttf");
	if (entry)
	{
		font_boldcondensed = new FTTextureFont(entry->rawData(), entry->size());
		font_boldcondensed->FaceSize(UI::scalePx(gl_font_size));

		// Check it loaded ok
		if (font_boldcondensed->Error())
		{
			delete font_boldcondensed;
			font_boldcondensed = nullptr;
		}
		else
			++ret;
	}

	// Monospace
	entry = App::archiveManager().programResourceArchive()->entryAtPath("fonts/dejavu_mono.ttf");
	if (entry)
	{
		font_mono = new FTTextureFont(entry->rawData(), entry->size());
		font_mono->FaceSize(UI::scalePx(gl_font_size));

		// Check it loaded ok
		if (font_mono->Error())
		{
			delete font_mono;
			font_mono = nullptr;
		}
		else
			++ret;
	}

	// Small
	entry = App::archiveManager().programResourceArchive()->entryAtPath("fonts/dejavu_sans.ttf");
	if (entry)
	{
		font_small = new FTTextureFont(entry->rawData(), entry->size());
		font_small->FaceSize((UI::scalePx(gl_font_size) * 0.6) + 1);

		// Check it loaded ok
		if (font_small->Error())
		{
			delete font_small;
			font_small = nullptr;
		}
		else
			++ret;
	}

	return ret;
}

// -----------------------------------------------------------------------------
// Cleans up all created fonts
// -----------------------------------------------------------------------------
void cleanupFonts()
{
	delete font_normal;
	delete font_condensed;
	delete font_bold;
	delete font_boldcondensed;
	delete font_mono;
	delete font_small;
}

// -----------------------------------------------------------------------------
// Returns the requested [font]
// -----------------------------------------------------------------------------
FTFont* getFont(Font font)
{
	switch (font)
	{
	case Font::Normal: return font_normal;
	case Font::Condensed: return font_condensed;
	case Font::Bold: return font_bold;
	case Font::BoldCondensed: return font_boldcondensed;
	case Font::Monospace: return font_mono;
	case Font::Small: return font_small;
	default: return font_normal;
	};
}
} // namespace Drawing

// -----------------------------------------------------------------------------
// Draws [text] at [x,y]. If [bounds] is not null, the bounding coordinates of
// the rendered text string are written to it.
// -----------------------------------------------------------------------------
<<<<<<< HEAD
void Drawing::drawText(const string& text, int x, int y, ColRGBA colour, Font font, Align alignment, Rectd* bounds)
=======
void Drawing::drawText(const wxString& text, int x, int y, ColRGBA colour, Font font, Align alignment, Rectf* bounds)
>>>>>>> 0795bd8e
{
	// Get desired font
	auto ftgl_font = getFont(font);

	// If FTGL font is invalid, do nothing
	if (!ftgl_font)
		return;

	// Setup alignment
	auto  bbox   = ftgl_font->BBox(CHR(text), -1);
	int   xpos   = x;
	int   ypos   = y;
	float width  = bbox.Upper().X() - bbox.Lower().X();
	float height = ftgl_font->LineHeight();
	if (alignment != Align::Left)
	{
		if (alignment == Align::Center)
			xpos -= MathStuff::round(width * 0.5);
		else
			xpos -= width;
	}

	// Set bounds rect
	if (bounds)
	{
		bbox = ftgl_font->BBox(CHR(text), -1, FTPoint(xpos, ypos));
		bounds->set(bbox.Lower().X(), bbox.Lower().Y(), bbox.Upper().X(), bbox.Lower().Y() + height);
	}

	// Draw the string
	glPushMatrix();
	glTranslatef(xpos, ypos + ftgl_font->FaceSize(), 0.0f);
	glTranslatef(-0.375f, -0.375f, 0);
	glScalef(1.0f, -1.0f, 1.0f);
	if (text_outline_width > 0)
	{
		// Draw outline if set
		OpenGL::setColour(text_outline_colour);
		glTranslatef(-2.0f, -1.0f, 0.0f);
		ftgl_font->Render(CHR(text), -1);
		glTranslatef(0.0f, 2.0f, 0.0f);
		ftgl_font->Render(CHR(text), -1);
		glTranslatef(4.0f, 0.0f, 0.0f);
		ftgl_font->Render(CHR(text), -1);
		glTranslatef(0.0f, -2.0f, 0.0f);
		ftgl_font->Render(CHR(text), -1);
		glTranslatef(-2.0f, 1.0f, 0.0f);
	}
	OpenGL::setColour(colour);
	ftgl_font->Render(CHR(text), -1);
	glPopMatrix();
}

// -----------------------------------------------------------------------------
// Returns the width and height of [text] when drawn with [font]
// -----------------------------------------------------------------------------
Vec2f Drawing::textExtents(const wxString& text, Font font)
{
	// Get desired font
	auto ftgl_font = getFont(font);

	// If FTGL font is invalid, return empty
	if (!ftgl_font)
		return { 0, 0 };

	// Return width and height of text
	auto bbox = ftgl_font->BBox(CHR(text), -1);
	return Vec2f(bbox.Upper().X() - bbox.Lower().X(), ftgl_font->LineHeight());
}

// -----------------------------------------------------------------------------
// Sets or restores (depending on [set]) the OpenGL state for SFML text
// rendering (does nothing for FTGL)
// -----------------------------------------------------------------------------
void Drawing::setTextState(bool set) {}

// -----------------------------------------------------------------------------
// When enabled, the OpenGL state is set for text rendering each time drawText
// is called and restored after (SFML only, does nothing for FTGL)
// -----------------------------------------------------------------------------
void Drawing::enableTextStateReset(bool enable) {}

#endif<|MERGE_RESOLUTION|>--- conflicted
+++ resolved
@@ -253,11 +253,7 @@
 // Draws [text] at [x,y]. If [bounds] is not null, the bounding coordinates of
 // the rendered text string are written to it.
 // -----------------------------------------------------------------------------
-<<<<<<< HEAD
-void Drawing::drawText(const string& text, int x, int y, ColRGBA colour, Font font, Align alignment, Rectd* bounds)
-=======
-void Drawing::drawText(const wxString& text, int x, int y, ColRGBA colour, Font font, Align alignment, Rectf* bounds)
->>>>>>> 0795bd8e
+void Drawing::drawText(const wxString& text, int x, int y, ColRGBA colour, Font font, Align alignment, Rectd* bounds)
 {
 	// Get desired font
 	auto ftgl_font = getFont(font);
