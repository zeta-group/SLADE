--- conflicted
+++ resolved
@@ -729,17 +729,6 @@
 	if (name.empty())
 		return false;
 
-<<<<<<< HEAD
-	// Check for \ character (e.g., from Arch-Viles graphics). They have to be kept.
-	if (archive_->formatId() == "wad" && name.length() <= 8
-		&& (name.find('\\') != wxNOT_FOUND || name.find('/') != wxNOT_FOUND))
-	{ // Don't process as a file name // Remove any path from the name, if any (for now) else {
-		wxFileName fn(name);
-		name = fn.GetFullName();
-	}
-
-=======
->>>>>>> 972e4789
 	// Get the entry index of the last selected list item
 	int index = archive_->entryIndex(entry_list_->lastSelectedEntry(), entry_list_->currentDir());
 
