#pragma once

#include "EntryPanel.h"

class TextEditorCtrl;
class FindReplacePanel;

class TextEntryPanel : public EntryPanel
{
public:
	TextEntryPanel(wxWindow* parent);
	~TextEntryPanel() {}

	bool   loadEntry(ArchiveEntry* entry) override;
	bool   saveEntry() override;
	void   refreshPanel() override;
	void   closeEntry() override;
	string statusString() override;
	bool   undo() override;
	bool   redo() override;

	// SAction Handler
<<<<<<< HEAD
	bool handleAction(string id) override;
=======
	bool	handleEntryPanelAction(const string& id) override;
>>>>>>> 908c5ac3

private:
	TextEditorCtrl*   text_area_            = nullptr;
	FindReplacePanel* panel_fr_             = nullptr;
	wxButton*         btn_find_replace_     = nullptr;
	wxChoice*         choice_text_language_ = nullptr;
	wxCheckBox*       cb_wordwrap_          = nullptr;
	wxButton*         btn_jump_to_          = nullptr;
	wxChoice*         choice_jump_to_       = nullptr;

	// Events
	void onTextModified(wxCommandEvent& e);
	void onChoiceLanguageChanged(wxCommandEvent& e);
	void onUpdateUI(wxStyledTextEvent& e);
};<|MERGE_RESOLUTION|>--- conflicted
+++ resolved
@@ -20,11 +20,7 @@
 	bool   redo() override;
 
 	// SAction Handler
-<<<<<<< HEAD
-	bool handleAction(string id) override;
-=======
-	bool	handleEntryPanelAction(const string& id) override;
->>>>>>> 908c5ac3
+	bool handleEntryPanelAction(const string& id) override;
 
 private:
 	TextEditorCtrl*   text_area_            = nullptr;
