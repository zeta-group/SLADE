--- conflicted
+++ resolved
@@ -93,23 +93,13 @@
 	bool saveEntry() override;
 	void setDataModified(bool modified) { EntryPanel::setModified(modified); }
 
-<<<<<<< HEAD
 	void deleteRow();
 	void addRow();
 	void copyRow(bool cut);
 	void pasteRow();
 	void changeValue() const;
-	bool handleAction(string action_id) override;
+	bool handleEntryPanelAction(const string& id) override;
 	int  getColWithSelection() const;
-=======
-	void	deleteRow();
-	void	addRow();
-	void	copyRow(bool cut);
-	void	pasteRow();
-	void	changeValue();
-	bool	handleEntryPanelAction(const string& id) override;
-	int		getColWithSelection();
->>>>>>> 908c5ac3
 
 	vector<Vec2i> selection() const;
 
