--- conflicted
+++ resolved
@@ -35,22 +35,13 @@
 		OPL,
 	};
 
-<<<<<<< HEAD
 	wxString  prevfile_;
 	AudioType audio_type_  = Invalid;
 	int       num_tracks_  = 1;
 	int       subsong_     = 0;
 	int       song_length_ = 0;
 	bool      opened_      = false;
-=======
-	string		prevfile_;
-	AudioType	audio_type_		= Invalid;
-	int			num_tracks_		= 1;
-	int			subsong_		= 0;
-	int			song_length_	= 0;
-	bool		opened_			= false;
-	MemChunk    data_;
->>>>>>> 5038dec6
+	MemChunk  data_;
 
 	wxBitmapButton* btn_play_      = nullptr;
 	wxBitmapButton* btn_pause_     = nullptr;
